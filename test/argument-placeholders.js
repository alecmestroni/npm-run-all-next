--- conflicted
+++ resolved
@@ -31,75 +31,39 @@
     describe("If arguments preceded by '--' are nothing, '{1}' should be empty:", () => {
         it("Node API", () =>
             nodeApi("test-task:dump {1}")
-<<<<<<< HEAD
-                .then(() => assert(result() === "[\"{1}\"]"))
+                .then(() => assert(result() === "[]"))
         )
 
         it("npm-run-all command", () =>
             runAll(["test-task:dump {1}"])
-                .then(() => assert(result() === "[\"{1}\"]"))
+                .then(() => assert(result() === "[]"))
         )
 
         it("npm-run-all command (only '--' exists)", () =>
             runAll(["test-task:dump {1}", "--"])
-                .then(() => assert(result() === "[\"{1}\"]"))
+                .then(() => assert(result() === "[]"))
         )
 
         it("run-s command", () =>
             runSeq(["test-task:dump {1}"])
-                .then(() => assert(result() === "[\"{1}\"]"))
+                .then(() => assert(result() === "[]"))
         )
 
         it("run-s command (only '--' exists)", () =>
             runSeq(["test-task:dump {1}", "--"])
-                .then(() => assert(result() === "[\"{1}\"]"))
+                .then(() => assert(result() === "[]"))
         )
 
         it("run-p command", () =>
             runPar(["test-task:dump {1}"])
-                .then(() => assert(result() === "[\"{1}\"]"))
+                .then(() => assert(result() === "[]"))
         )
 
         it("run-p command (only '--' exists)", () =>
             runPar(["test-task:dump {1}", "--"])
-                .then(() => assert(result() === "[\"{1}\"]"))
+                .then(() => assert(result() === "[]"))
         )
     })
-=======
-                .then(() => assert(result() === "[]"))
-        );
-
-        it("npm-run-all command", () =>
-            runAll(["test-task:dump {1}"])
-                .then(() => assert(result() === "[]"))
-        );
-
-        it("npm-run-all command (only '--' exists)", () =>
-            runAll(["test-task:dump {1}", "--"])
-                .then(() => assert(result() === "[]"))
-        );
-
-        it("run-s command", () =>
-            runSeq(["test-task:dump {1}"])
-                .then(() => assert(result() === "[]"))
-        );
-
-        it("run-s command (only '--' exists)", () =>
-            runSeq(["test-task:dump {1}", "--"])
-                .then(() => assert(result() === "[]"))
-        );
-
-        it("run-p command", () =>
-            runPar(["test-task:dump {1}"])
-                .then(() => assert(result() === "[]"))
-        );
-
-        it("run-p command (only '--' exists)", () =>
-            runPar(["test-task:dump {1}", "--"])
-                .then(() => assert(result() === "[]"))
-        );
-    });
->>>>>>> ea5a6bb0
 
     describe("'{1}' should be replaced by the 1st argument preceded by '--':", () => {
         it("Node API", () =>
@@ -192,44 +156,22 @@
     describe("Every '{1}', '{2}', '{@}' and '{*}' should be replaced by the arguments preceded by '--':", () => {
         it("Node API", () =>
             nodeApi("test-task:dump {1} {2} {3} {@} {*}", {arguments: ["1st", "2nd"]})
-<<<<<<< HEAD
-                .then(() => assert(result() === "[\"1st\",\"2nd\",\"{3}\",\"1st\",\"2nd\",\"1st 2nd\"]"))
+                .then(() => assert(result() === "[\"1st\",\"2nd\",\"1st\",\"2nd\",\"1st 2nd\"]"))
         )
 
         it("npm-run-all command", () =>
             runAll(["test-task:dump {1} {2} {3} {@} {*}", "--", "1st", "2nd"])
-                .then(() => assert(result() === "[\"1st\",\"2nd\",\"{3}\",\"1st\",\"2nd\",\"1st 2nd\"]"))
+                .then(() => assert(result() === "[\"1st\",\"2nd\",\"1st\",\"2nd\",\"1st 2nd\"]"))
         )
 
         it("run-s command", () =>
             runSeq(["test-task:dump {1} {2} {3} {@} {*}", "--", "1st", "2nd"])
-                .then(() => assert(result() === "[\"1st\",\"2nd\",\"{3}\",\"1st\",\"2nd\",\"1st 2nd\"]"))
+                .then(() => assert(result() === "[\"1st\",\"2nd\",\"1st\",\"2nd\",\"1st 2nd\"]"))
         )
 
         it("run-p command", () =>
             runPar(["test-task:dump {1} {2} {3} {@} {*}", "--", "1st", "2nd"])
-                .then(() => assert(result() === "[\"1st\",\"2nd\",\"{3}\",\"1st\",\"2nd\",\"1st 2nd\"]"))
+                .then(() => assert(result() === "[\"1st\",\"2nd\",\"1st\",\"2nd\",\"1st 2nd\"]"))
         )
     })
-})
-=======
-                .then(() => assert(result() === "[\"1st\",\"2nd\",\"1st\",\"2nd\",\"1st 2nd\"]"))
-        );
-
-        it("npm-run-all command", () =>
-            runAll(["test-task:dump {1} {2} {3} {@} {*}", "--", "1st", "2nd"])
-                .then(() => assert(result() === "[\"1st\",\"2nd\",\"1st\",\"2nd\",\"1st 2nd\"]"))
-        );
-
-        it("run-s command", () =>
-            runSeq(["test-task:dump {1} {2} {3} {@} {*}", "--", "1st", "2nd"])
-                .then(() => assert(result() === "[\"1st\",\"2nd\",\"1st\",\"2nd\",\"1st 2nd\"]"))
-        );
-
-        it("run-p command", () =>
-            runPar(["test-task:dump {1} {2} {3} {@} {*}", "--", "1st", "2nd"])
-                .then(() => assert(result() === "[\"1st\",\"2nd\",\"1st\",\"2nd\",\"1st 2nd\"]"))
-        );
-    });
-});
->>>>>>> ea5a6bb0
+})